--- conflicted
+++ resolved
@@ -21,17 +21,17 @@
 import com.google.inject.AbstractModule;
 import com.google.inject.Injector;
 import com.google.inject.Module;
+import com.netflix.eureka2.client.Eureka;
+import com.netflix.eureka2.client.EurekaClient;
+import com.netflix.eureka2.client.resolver.ServerResolver;
 import com.netflix.eureka2.interests.ChangeNotification;
 import com.netflix.eureka2.server.config.BridgeServerConfig;
 import com.netflix.eureka2.server.config.EurekaServerConfig;
 import com.netflix.eureka2.server.config.WriteServerConfig;
+import com.netflix.eureka2.server.spi.ExtensionLoader;
 import com.netflix.governator.guice.LifecycleInjector;
 import com.netflix.governator.guice.LifecycleInjectorBuilder;
 import com.netflix.governator.lifecycle.LifecycleManager;
-import com.netflix.eureka2.client.Eureka;
-import com.netflix.eureka2.client.EurekaClient;
-import com.netflix.eureka2.client.resolver.ServerResolver;
-import com.netflix.eureka2.server.spi.ExtensionLoader;
 import rx.Observable;
 
 /**
@@ -66,11 +66,7 @@
 
     public static class EurekaWriteServerInstance extends ServerInstance {
 
-<<<<<<< HEAD
-        public EurekaWriteServerInstance(final EurekaServerConfig config, final Observable<ChangeNotification<InetSocketAddress>> replicationPeers) {
-=======
-        public EurekaWriteServerInstance(final WriteServerConfig config, final ServerResolver replicationResolver) {
->>>>>>> aa537023
+        public EurekaWriteServerInstance(final WriteServerConfig config, final Observable<ChangeNotification<InetSocketAddress>> replicationPeers) {
             Module[] modules = {
                     new EurekaWriteServerModule(config),
                     new AbstractModule() {
@@ -90,7 +86,7 @@
         public EurekaReadServerInstance(EurekaServerConfig config, final ServerResolver registrationResolver,
                                         ServerResolver discoveryResolver) {
             final EurekaClient eurekaClient = Eureka.newClientBuilder(discoveryResolver, registrationResolver)
-                                                    .withCodec(config.getCodec()).build();
+                    .withCodec(config.getCodec()).build();
             Module[] modules = {
                     new EurekaReadServerModule(config, eurekaClient),
             };
@@ -101,7 +97,7 @@
 
     public static class EurekaBridgeServerInstance extends ServerInstance {
 
-        public EurekaBridgeServerInstance(final BridgeServerConfig config,  final Observable<ChangeNotification<InetSocketAddress>> replicationPeers) {
+        public EurekaBridgeServerInstance(final BridgeServerConfig config, final Observable<ChangeNotification<InetSocketAddress>> replicationPeers) {
             Module[] modules = {
                     new EurekaBridgeServerModule(config),
                     new AbstractModule() {
