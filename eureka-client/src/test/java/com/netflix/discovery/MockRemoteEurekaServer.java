package com.netflix.discovery;

import com.netflix.discovery.converters.XmlXStream;
import com.netflix.discovery.shared.Application;
import com.netflix.discovery.shared.Applications;
import org.mortbay.jetty.Request;
import org.mortbay.jetty.Server;
import org.mortbay.jetty.bio.SocketConnector;
import org.mortbay.jetty.handler.AbstractHandler;

import javax.servlet.ServletException;
import javax.servlet.http.HttpServletRequest;
import javax.servlet.http.HttpServletResponse;
import java.io.IOException;
import java.util.Map;
import java.util.concurrent.atomic.AtomicBoolean;

/**
 * @author Nitesh Kant
 */
public class MockRemoteEurekaServer {

    public static final String EUREKA_API_BASE_PATH = "/eureka/v2/";

    private int port;
    private final Map<String, Application> applicationMap;
    private final Map<String, Application> remoteRegionApps;
    private final Map<String, Application> remoteRegionAppsDelta;
    private final Map<String, Application> applicationDeltaMap;
    private final Server server;
    private AtomicBoolean sentDelta = new AtomicBoolean();
    private AtomicBoolean sentRegistry = new AtomicBoolean();

    public MockRemoteEurekaServer(Map<String, Application> localRegionApps,
                                  Map<String, Application> localRegionAppsDelta,
                                  Map<String, Application> remoteRegionApps,
                                  Map<String, Application> remoteRegionAppsDelta) {
        this.port = port;
        applicationMap = localRegionApps;
        applicationDeltaMap = localRegionAppsDelta;
        this.remoteRegionApps = remoteRegionApps;
        this.remoteRegionAppsDelta = remoteRegionAppsDelta;
        server = new Server(this.port);
        server.setHandler(new AppsResourceHandler());
    }

    public void start() throws Exception {
        server.start();
<<<<<<< HEAD
        this.port = ((SocketConnector)server.getConnectors()[0]).getLocalPort();
=======
        port = server.getConnectors()[0].getLocalPort();
>>>>>>> f0dec228
    }

    public int getPort() {
        return port;
    }
    
    public void stop() throws Exception {
        server.stop();
    }

    public boolean isSentDelta() {
        return sentDelta.get();
    }

    public boolean isSentRegistry() {
        return sentRegistry.get();
    }

    public int getPort() {
        return port;
    }

    private class AppsResourceHandler extends AbstractHandler {

        @Override
        public void handle(String target, HttpServletRequest request, HttpServletResponse response, int dispatch)
                throws IOException, ServletException {
            String pathInfo = request.getPathInfo();
            System.out.println("Eureka port: " + port + ". " + System.currentTimeMillis() +
                               ". Eureka resource mock, received request on path: " + pathInfo + ". HTTP method: |"
                               + request.getMethod() + "|" + ", query string: " + request.getQueryString());
            boolean handled = false;
            if (null != pathInfo && pathInfo.startsWith("")) {
                pathInfo = pathInfo.substring(EUREKA_API_BASE_PATH.length());
                boolean includeRemote = isRemoteRequest(request);

                if (pathInfo.startsWith("apps/delta")) {
                    Applications apps = new Applications();
                    apps.setVersion(100l);
                    if (sentDelta.compareAndSet(false, true)) {
                        addDeltaApps(includeRemote, apps);
                    } else {
                        System.out.println("Eureka port: " +  port + ". " + System.currentTimeMillis() +". Not including delta as it has already been sent.");
                    }
                    apps.setAppsHashCode(getDeltaAppsHashCode(includeRemote));
                    sendOkResponseWithContent((Request) request, response, apps);
                    handled = true;
                } else if(pathInfo.startsWith("apps")) {
                    Applications apps = new Applications();
                    apps.setVersion(100l);
                    for (Application application : applicationMap.values()) {
                        apps.addApplication(application);
                    }
                    if (includeRemote) {
                        for (Application application : remoteRegionApps.values()) {
                            apps.addApplication(application);
                        }
                    }

                    if (sentDelta.get()) {
                        addDeltaApps(includeRemote, apps);
                    } else {
                        System.out.println("Eureka port: " + port + ". " + System.currentTimeMillis() +". Not including delta apps in /apps response, as delta has not been sent.");
                    }
                    apps.setAppsHashCode(apps.getReconcileHashCode());
                    sendOkResponseWithContent((Request) request, response, apps);
                    sentRegistry.set(true);
                    handled = true;
                }
            }

            if(!handled) {
                response.sendError(HttpServletResponse.SC_NOT_FOUND,
                                   "Request path: " + pathInfo + " not supported by eureka resource mock.");
            }
        }

        private void addDeltaApps(boolean includeRemote, Applications apps) {
            for (Application application : applicationDeltaMap.values()) {
                apps.addApplication(application);
            }
            if (includeRemote) {
                for (Application application : remoteRegionAppsDelta.values()) {
                    apps.addApplication(application);
                }
            }
        }

        private String getDeltaAppsHashCode(boolean includeRemote) {
            Applications allApps = new Applications();
            for (Application application : applicationMap.values()) {
                allApps.addApplication(application);
            }

            if (includeRemote) {
                for (Application application : remoteRegionApps.values()) {
                    allApps.addApplication(application);
                }
            }
            addDeltaApps(includeRemote, allApps);
            return allApps.getReconcileHashCode();
        }

        private boolean isRemoteRequest(HttpServletRequest request) {
            String queryString = request.getQueryString();
            if (queryString == null)
                return false;
            return queryString.contains("regions=");
        }

        private void sendOkResponseWithContent(Request request, HttpServletResponse response, Applications apps)
                throws IOException {
            String content = XmlXStream.getInstance().toXML(apps);
            response.setContentType("application/xml");
            response.setStatus(HttpServletResponse.SC_OK);
            response.getWriter().println(content);
            response.getWriter().flush();
            request.setHandled(true);
            System.out.println("Eureka port: " + port + ". " + System.currentTimeMillis() +
                               ". Eureka resource mock, sent response for request path: " + request.getPathInfo() +
                               ", apps count: " + apps.getRegisteredApplications().size());
        }
    }

}<|MERGE_RESOLUTION|>--- conflicted
+++ resolved
@@ -5,7 +5,6 @@
 import com.netflix.discovery.shared.Applications;
 import org.mortbay.jetty.Request;
 import org.mortbay.jetty.Server;
-import org.mortbay.jetty.bio.SocketConnector;
 import org.mortbay.jetty.handler.AbstractHandler;
 
 import javax.servlet.ServletException;
@@ -35,9 +34,8 @@
                                   Map<String, Application> localRegionAppsDelta,
                                   Map<String, Application> remoteRegionApps,
                                   Map<String, Application> remoteRegionAppsDelta) {
-        this.port = port;
-        applicationMap = localRegionApps;
-        applicationDeltaMap = localRegionAppsDelta;
+        this.applicationMap = localRegionApps;
+        this.applicationDeltaMap = localRegionAppsDelta;
         this.remoteRegionApps = remoteRegionApps;
         this.remoteRegionAppsDelta = remoteRegionAppsDelta;
         server = new Server(this.port);
@@ -46,11 +44,7 @@
 
     public void start() throws Exception {
         server.start();
-<<<<<<< HEAD
-        this.port = ((SocketConnector)server.getConnectors()[0]).getLocalPort();
-=======
         port = server.getConnectors()[0].getLocalPort();
->>>>>>> f0dec228
     }
 
     public int getPort() {
@@ -67,10 +61,6 @@
 
     public boolean isSentRegistry() {
         return sentRegistry.get();
-    }
-
-    public int getPort() {
-        return port;
     }
 
     private class AppsResourceHandler extends AbstractHandler {
